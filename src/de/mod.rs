//! Deserialization support for querystrings.

//! ### An overview of the design of `QsDeserializer`
//!
//! This code is designed to handle non-ordered query parameters. For example,
//! `struct { a: Vec<u8>, b: String }` might be serialized as either
//! `a[0]=1&a[1]=2&b=Hello or a[1]=2&b=Hello&a[0]=1`.
//!
//! In order to cover the latter case, we have two options: scan through the
//! string each time we need to find a particular key - worst case O(n^2 )
//! running time; or pre-parse the list into a map structure, and then
//! deserialize the map.
//!
//! We opt for the latter. But a TODO is implement the first case, which could
//! potentially be more desirable, especially when the keys are known to be in
//! order.
//!
//! The `parse` module handles this step of deserializing a querystring into the
//! map structure. This uses `rust_url::percent_encoding` to handle
//! first converting the string.
//!
//! From here, there are two main `Deserializer` objects: `QsDeserializer` and
//! `LevelDeserializer`.
//!
//! The former is the top-level deserializer which is effectively only capable
//! of deserializing map-like objects (i.e. those with (key, value) pairs).
//! Hence, structs, maps, and enums are supported at this level.
//!
//! Each key is a `String`, and deserialized from a `String`. The values are
//! `Level` elements. This is a recursive structure which can either be a "flat
//! value", i.e. just a string, or a sequence or map of these elements. This can
//! be thought of as similar to the `serde_json::Value` enum.
//!
//! Each `Level` can be deserialized through `LevelDeserializer`. This will
//! recursively call back to the top level `QsDeserializer` for maps, or when
//! `Level` is a flat value it will attempt to deserialize it to a primitive via
//! `ParsableStringDeserializer`.

mod parse;

use crate::error::*;

use serde::de;
use serde::de::IntoDeserializer;

use crate::map::{Entry, IntoIter, Map};
use std::borrow::Cow;
<<<<<<< HEAD
=======
use std::collections::btree_map::{BTreeMap, Entry};
>>>>>>> c5cad30e

/// To override the default serialization parameters, first construct a new
/// Config.
///
/// The `strict` parameter controls whether the deserializer will tolerate
/// encoded brackets as part of the key. For example, serializing the field
/// `a = vec![12]` might give `a[0]=12`. In strict mode, the only string accepted
/// will be this string, whereas in non-strict mode, this can also be deserialized
/// from `a%5B0%5D=12`. Strict mode is more accurate for cases where it a field
/// may contain square brackets.
/// In non-strict mode, the deserializer will generally tolerate unexpected
/// characters.
///
/// A `max_depth` of 0 implies no nesting: the result will be a flat map.
/// This is mostly useful when the maximum nested depth is known beforehand,
/// to prevent denial of service attacks by providing incredibly deeply nested
/// inputs.
///
/// The default value for `max_depth` is 5, and the default mode is `strict=true`.
///
/// ```
/// use serde_qs::Config;
/// use std::collections::HashMap;
///
/// let config = Config::new(0, true);
/// let map: HashMap<String, String> = config.deserialize_str("a[b][c]=1")
///                                          .unwrap();
/// assert_eq!(map.get("a[b][c]").unwrap(), "1");
///
/// let config = Config::new(10, true);
/// let map: HashMap<String, HashMap<String, HashMap<String, String>>> =
///             config.deserialize_str("a[b][c]=1").unwrap();
/// assert_eq!(map.get("a").unwrap().get("b").unwrap().get("c").unwrap(), "1");
/// ```
///
#[derive(Clone, Copy)]
pub struct Config {
    /// Specifies the maximum depth key that `serde_qs` will attempt to
    /// deserialize. Default is 5.
    max_depth: usize,
    /// Strict deserializing mode will not tolerate encoded brackets.
    strict: bool,
}

pub const DEFAULT_CONFIG: Config = Config {
    max_depth: 5,
    strict: true,
};

impl Default for Config {
    fn default() -> Self {
        DEFAULT_CONFIG
    }
}

impl Config {
    /// Create a new `Config` with the specified `max_depth` and `strict` mode.
    pub fn new(max_depth: usize, strict: bool) -> Self {
        Self { max_depth, strict }
    }

    /// Get maximum depth parameter.
    fn max_depth(&self) -> usize {
        self.max_depth
    }
}

impl Config {
    /// Deserializes a querystring from a `&[u8]` using this `Config`.
    pub fn deserialize_bytes<'de, T: de::Deserialize<'de>>(&self, input: &'de [u8]) -> Result<T> {
        T::deserialize(QsDeserializer::with_config(self, input)?)
    }

    // pub fn deserialize_bytes_sloppy<T: de::DeserializeOwned>(&self, input: &[u8])
    //     -> Result<T>
    // {
    //     let buf = String::from_utf8(input.to_vec())?;
    //     let buf = buf.replace("%5B", "[").replace("%5D", "]").into_bytes();
    //     let deser = QsDeserializer::with_config(self, &buf)?;
    //     T::deserialize(deser)
    // }

    /// Deserializes a querystring from a `&str` using this `Config`.
    pub fn deserialize_str<'de, T: de::Deserialize<'de>>(&self, input: &'de str) -> Result<T> {
        self.deserialize_bytes(input.as_bytes())
    }
}

/// Deserializes a querystring from a `&[u8]`.
///
/// ```
/// # #[macro_use]
/// # extern crate serde_derive;
/// # extern crate serde_qs;
/// #[derive(Debug, Deserialize, PartialEq, Serialize)]
/// struct Query {
///     name: String,
///     age: u8,
///     occupation: String,
/// }
///
/// # fn main(){
/// let q =  Query {
///     name: "Alice".to_owned(),
///     age: 24,
///     occupation: "Student".to_owned(),
/// };
///
/// assert_eq!(
///     serde_qs::from_bytes::<Query>(
///         "name=Alice&age=24&occupation=Student".as_bytes()
///     ).unwrap(), q);
/// # }
/// ```
pub fn from_bytes<'de, T: de::Deserialize<'de>>(input: &'de [u8]) -> Result<T> {
    Config::default().deserialize_bytes(input)
}

/// Deserializes a querystring from a `&str`.
///
/// ```
/// # #[macro_use]
/// # extern crate serde_derive;
/// # extern crate serde_qs;
/// #[derive(Debug, Deserialize, PartialEq, Serialize)]
/// struct Query {
///     name: String,
///     age: u8,
///     occupation: String,
/// }
///
/// # fn main(){
/// let q =  Query {
///     name: "Alice".to_owned(),
///     age: 24,
///     occupation: "Student".to_owned(),
/// };
///
/// assert_eq!(
///     serde_qs::from_str::<Query>("name=Alice&age=24&occupation=Student").unwrap(),
///     q);
/// # }
/// ```
pub fn from_str<'de, T: de::Deserialize<'de>>(input: &'de str) -> Result<T> {
    from_bytes(input.as_bytes())
}

/// A deserializer for the querystring format.
///
/// Supported top-level outputs are structs and maps.
pub struct QsDeserializer<'a> {
    map: BTreeMap<Cow<'a, str>, Level<'a>>,
    value: Option<Level<'a>>,

    /// Internal state to track if we have a preferred
    /// field order when deserializing a struct or map.
    field_order: Option<&'static [&'static str]>,
}

#[derive(Debug)]
enum Level<'a> {
    Nested(Map<Cow<'a, str>, Level<'a>>),
    OrderedSeq(Map<usize, Level<'a>>),
    Sequence(Vec<Level<'a>>),
    Flat(Cow<'a, str>),
    Invalid(String),
    Uninitialised,
}

impl<'a> QsDeserializer<'a> {
    fn with_map(map: Map<Cow<'a, str>, Level<'a>>) -> Self {
        QsDeserializer {
            map,
            value: None,
            field_order: None,
        }
    }

    /// Returns a new `QsDeserializer<'a>`.
    pub fn with_config(config: &Config, input: &'a [u8]) -> Result<Self> {
        parse::Parser::new(input, config.max_depth(), config.strict).as_deserializer()
    }

    pub fn new(input: &'a [u8]) -> Result<Self> {
        Self::with_config(&Config::default(), input)
    }
}

impl<'de> de::Deserializer<'de> for QsDeserializer<'de> {
    type Error = Error;

    fn deserialize_any<V>(self, visitor: V) -> Result<V::Value>
    where
        V: de::Visitor<'de>,
    {
        if self.map.is_empty() {
            return visitor.visit_unit();
        }

        Err(Error::top_level("primitive"))
    }

    fn deserialize_map<V>(self, visitor: V) -> Result<V::Value>
    where
        V: de::Visitor<'de>,
    {
        visitor.visit_map(self)
    }

    fn deserialize_struct<V>(
        mut self,
        _name: &'static str,
        fields: &'static [&'static str],
        visitor: V,
    ) -> Result<V::Value>
    where
        V: de::Visitor<'de>,
    {
        self.field_order = Some(fields);
        self.deserialize_map(visitor)
    }

    /// Throws an error.
    ///
    /// Sequences are not supported at the top level.
    fn deserialize_seq<V>(self, _visitor: V) -> Result<V::Value>
    where
        V: de::Visitor<'de>,
    {
        Err(Error::top_level("sequence"))
    }

    fn deserialize_newtype_struct<V>(self, _name: &'static str, visitor: V) -> Result<V::Value>
    where
        V: de::Visitor<'de>,
    {
        self.deserialize_map(visitor)
    }

    /// Throws an error.
    ///
    /// Tuples are not supported at the top level.
    fn deserialize_tuple<V>(self, _len: usize, _visitor: V) -> Result<V::Value>
    where
        V: de::Visitor<'de>,
    {
        Err(Error::top_level("tuple"))
    }

    /// Throws an error.
    ///
    /// TupleStructs are not supported at the top level.
    fn deserialize_tuple_struct<V>(
        self,
        _name: &'static str,
        _len: usize,
        _visitor: V,
    ) -> Result<V::Value>
    where
        V: de::Visitor<'de>,
    {
        Err(Error::top_level("tuple struct"))
    }

    fn deserialize_enum<V>(
        self,
        _name: &'static str,
        _variants: &'static [&'static str],
        visitor: V,
    ) -> Result<V::Value>
    where
        V: de::Visitor<'de>,
    {
        visitor.visit_enum(self)
    }

    forward_to_deserialize_any! {
        bool
        u8
        u16
        u32
        u64
        i8
        i16
        i32
        i64
        f32
        f64
        char
        str
        string
        unit
        option
        bytes
        byte_buf
        unit_struct
        identifier
        ignored_any
    }
}

impl<'de> de::MapAccess<'de> for QsDeserializer<'de> {
    type Error = Error;

    fn next_key_seed<K>(&mut self, seed: K) -> Result<Option<K::Value>>
    where
        K: de::DeserializeSeed<'de>,
    {
        // we'll prefer to use the field order if it exists
        if let Some(field_order) = &mut self.field_order {
            for (idx, field) in field_order.iter().enumerate() {
                if let Some((key, value)) = self.map.remove_entry(*field) {
                    self.value = Some(value);
                    *field_order = &field_order[idx + 1..];
                    return seed.deserialize(ParsableStringDeserializer(key)).map(Some);
                }
            }

            self.field_order = None;
        }

        // once we've exhausted the field order, we can
        // just iterate remaining elements in the map
        if let Some((key, value)) = self.map.pop_first() {
            self.value = Some(value);
            let has_bracket = key.contains('[');
            seed.deserialize(ParsableStringDeserializer(key))
                .map(Some)
                .map_err(|e| {
                    if has_bracket {
                        de::Error::custom(
                            format!("{}\nInvalid field contains an encoded bracket -- did you mean to use non-strict mode?\n  https://docs.rs/serde_qs/latest/serde_qs/#strict-vs-non-strict-modes", e,)
                        )
                    } else {
                        e
                    }
                })
        } else {
            Ok(None)
        }
    }

    fn next_value_seed<V>(&mut self, seed: V) -> Result<V::Value>
    where
        V: de::DeserializeSeed<'de>,
    {
        if let Some(v) = self.value.take() {
            seed.deserialize(LevelDeserializer(v))
        } else {
            Err(de::Error::custom(
                "Somehow the map was empty after a non-empty key was returned",
            ))
        }
    }
}

impl<'de> de::EnumAccess<'de> for QsDeserializer<'de> {
    type Error = Error;
    type Variant = Self;

    fn variant_seed<V>(mut self, seed: V) -> Result<(V::Value, Self::Variant)>
    where
        V: de::DeserializeSeed<'de>,
    {
        if let Some((key, value)) = self.map.pop_first() {
            self.value = Some(value);
            Ok((seed.deserialize(ParsableStringDeserializer(key))?, self))
        } else {
            Err(de::Error::custom("No more values"))
        }
    }
}

impl<'de> de::VariantAccess<'de> for QsDeserializer<'de> {
    type Error = Error;
    fn unit_variant(self) -> Result<()> {
        Ok(())
    }

    fn newtype_variant_seed<T>(self, seed: T) -> Result<T::Value>
    where
        T: de::DeserializeSeed<'de>,
    {
        if let Some(value) = self.value {
            seed.deserialize(LevelDeserializer(value))
        } else {
            Err(de::Error::custom("no value to deserialize"))
        }
    }
    fn tuple_variant<V>(self, _len: usize, visitor: V) -> Result<V::Value>
    where
        V: de::Visitor<'de>,
    {
        if let Some(value) = self.value {
            de::Deserializer::deserialize_seq(LevelDeserializer(value), visitor)
        } else {
            Err(de::Error::custom("no value to deserialize"))
        }
    }
    fn struct_variant<V>(self, _fields: &'static [&'static str], visitor: V) -> Result<V::Value>
    where
        V: de::Visitor<'de>,
    {
        if let Some(value) = self.value {
            de::Deserializer::deserialize_map(LevelDeserializer(value), visitor)
        } else {
            Err(de::Error::custom("no value to deserialize"))
        }
    }
}

impl<'de> de::EnumAccess<'de> for LevelDeserializer<'de> {
    type Error = Error;
    type Variant = Self;

    fn variant_seed<V>(self, seed: V) -> Result<(V::Value, Self::Variant)>
    where
        V: de::DeserializeSeed<'de>,
    {
        match self.0 {
            Level::Flat(x) => Ok((
                seed.deserialize(ParsableStringDeserializer(x))?,
                LevelDeserializer(Level::Invalid(
                    "this value can only \
                     deserialize to a \
                     UnitVariant"
                        .to_string(),
                )),
            )),
            _ => Err(de::Error::custom(
                "this value can only deserialize to a \
                 UnitVariant",
            )),
        }
    }
}

impl<'de> de::VariantAccess<'de> for LevelDeserializer<'de> {
    type Error = Error;
    fn unit_variant(self) -> Result<()> {
        Ok(())
    }

    fn newtype_variant_seed<T>(self, seed: T) -> Result<T::Value>
    where
        T: de::DeserializeSeed<'de>,
    {
        seed.deserialize(self)
    }
    fn tuple_variant<V>(self, _len: usize, visitor: V) -> Result<V::Value>
    where
        V: de::Visitor<'de>,
    {
        de::Deserializer::deserialize_seq(self, visitor)
    }
    fn struct_variant<V>(self, _fields: &'static [&'static str], visitor: V) -> Result<V::Value>
    where
        V: de::Visitor<'de>,
    {
        de::Deserializer::deserialize_map(self, visitor)
    }
}

struct LevelSeq<'a, I: Iterator<Item = Level<'a>>>(I);

impl<'de, I: Iterator<Item = Level<'de>>> de::SeqAccess<'de> for LevelSeq<'de, I> {
    type Error = Error;
    fn next_element_seed<T>(&mut self, seed: T) -> Result<Option<T::Value>>
    where
        T: de::DeserializeSeed<'de>,
    {
        if let Some(v) = self.0.next() {
            seed.deserialize(LevelDeserializer(v)).map(Some)
        } else {
            Ok(None)
        }
    }
}

struct LevelDeserializer<'a>(Level<'a>);

macro_rules! deserialize_primitive {
    ($ty:ident, $method:ident, $visit_method:ident) => {
        fn $method<V>(self, visitor: V) -> Result<V::Value>
        where
            V: de::Visitor<'de>,
        {
            match self.0 {
                Level::Nested(_) => Err(de::Error::custom(format!(
                    "Expected: {:?}, got a Map",
                    stringify!($ty)
                ))),
                Level::OrderedSeq(_) => Err(de::Error::custom(format!(
                    "Expected: {:?}, got an OrderedSequence",
                    stringify!($ty)
                ))),
                Level::Sequence(_) => Err(de::Error::custom(format!(
                    "Expected: {:?}, got a Sequence",
                    stringify!($ty)
                ))),
                Level::Flat(x) => ParsableStringDeserializer(x).$method(visitor),
                Level::Invalid(e) => Err(de::Error::custom(e)),
                Level::Uninitialised => Err(de::Error::custom(
                    "attempted to deserialize unitialised value",
                )),
            }
        }
    };
}

impl<'a> LevelDeserializer<'a> {
    fn into_deserializer(self) -> Result<QsDeserializer<'a>> {
        match self.0 {
            Level::Nested(map) => Ok(QsDeserializer::with_map(map)),
            Level::OrderedSeq(map) => Ok(QsDeserializer::with_map(
                map.into_iter()
                    .map(|(k, v)| (Cow::Owned(k.to_string()), v))
                    .collect(),
            )),
            Level::Invalid(e) => Err(de::Error::custom(e)),
            l => Err(de::Error::custom(format!(
                "could not convert {:?} to \
                 QsDeserializer<'a>",
                l
            ))),
        }
    }
}

impl<'de> de::Deserializer<'de> for LevelDeserializer<'de> {
    type Error = Error;

    fn deserialize_any<V>(self, visitor: V) -> Result<V::Value>
    where
        V: de::Visitor<'de>,
    {
        match self.0 {
            Level::Nested(_) => self.into_deserializer()?.deserialize_map(visitor),
            Level::OrderedSeq(map) => visitor.visit_seq(LevelSeq(map.into_values())),
            Level::Sequence(seq) => visitor.visit_seq(LevelSeq(seq.into_iter())),
            Level::Flat(x) => match x {
                Cow::Owned(s) => visitor.visit_string(s),
                Cow::Borrowed(s) => visitor.visit_borrowed_str(s),
            },
            Level::Invalid(e) => Err(de::Error::custom(e)),
            Level::Uninitialised => Err(de::Error::custom(
                "attempted to deserialize unitialised \
                 value",
            )),
        }
    }

    fn deserialize_struct<V>(
        self,
        name: &'static str,
        fields: &'static [&'static str],
        visitor: V,
    ) -> std::result::Result<V::Value, Self::Error>
    where
        V: de::Visitor<'de>,
    {
        self.into_deserializer()?
            .deserialize_struct(name, fields, visitor)
    }

    fn deserialize_option<V>(self, visitor: V) -> Result<V::Value>
    where
        V: de::Visitor<'de>,
    {
        match self.0 {
            Level::Flat(ref x) if x.is_empty() => visitor.visit_none(),
            _ => visitor.visit_some(self),
        }
    }

    fn deserialize_unit<V>(self, visitor: V) -> Result<V::Value>
    where
        V: de::Visitor<'de>,
    {
        match self.0 {
            Level::Flat(ref x) if x.is_empty() => visitor.visit_unit(),
            _ => Err(de::Error::custom("expected unit".to_owned())),
        }
    }

    fn deserialize_enum<V>(
        self,
        name: &'static str,
        variants: &'static [&'static str],
        visitor: V,
    ) -> Result<V::Value>
    where
        V: de::Visitor<'de>,
    {
        match self.0 {
            Level::Nested(map) => {
                QsDeserializer::with_map(map).deserialize_enum(name, variants, visitor)
            }
            Level::Flat(_) => visitor.visit_enum(self),
            x => Err(de::Error::custom(format!(
                "{:?} does not appear to be \
                 an enum",
                x
            ))),
        }
    }

    fn deserialize_newtype_struct<V>(self, _name: &'static str, visitor: V) -> Result<V::Value>
    where
        V: de::Visitor<'de>,
    {
        match self.0 {
            Level::Nested(_) => self.into_deserializer()?.deserialize_map(visitor),
            Level::OrderedSeq(map) => visitor.visit_seq(LevelSeq(map.into_values())),
            Level::Sequence(seq) => visitor.visit_seq(LevelSeq(seq.into_iter())),
            Level::Flat(_) => {
                // For a newtype_struct, attempt to deserialize a flat value as a
                // single element sequence.
                visitor.visit_seq(LevelSeq(vec![self.0].into_iter()))
            }
            Level::Invalid(e) => Err(de::Error::custom(e)),
            Level::Uninitialised => Err(de::Error::custom(
                "attempted to deserialize unitialised \
                 value",
            )),
        }
    }

    /// given the hint that this is a map, will first
    /// attempt to deserialize ordered sequences into a map
    /// otherwise, follows the any code path
    fn deserialize_map<V>(self, visitor: V) -> Result<V::Value>
    where
        V: de::Visitor<'de>,
    {
        match self.0 {
            Level::OrderedSeq(_) => self.into_deserializer()?.deserialize_map(visitor),
            _ => self.deserialize_any(visitor),
        }
    }

    deserialize_primitive!(bool, deserialize_bool, visit_bool);
    deserialize_primitive!(i8, deserialize_i8, visit_i8);
    deserialize_primitive!(i16, deserialize_i16, visit_i16);
    deserialize_primitive!(i32, deserialize_i32, visit_i32);
    deserialize_primitive!(i64, deserialize_i64, visit_i64);
    deserialize_primitive!(u8, deserialize_u8, visit_u8);
    deserialize_primitive!(u16, deserialize_u16, visit_u16);
    deserialize_primitive!(u32, deserialize_u32, visit_u32);
    deserialize_primitive!(u64, deserialize_u64, visit_u64);
    deserialize_primitive!(f32, deserialize_f32, visit_f32);
    deserialize_primitive!(f64, deserialize_f64, visit_f64);

    forward_to_deserialize_any! {
        char
        str
        string
        bytes
        byte_buf
        unit_struct
        // newtype_struct
        tuple_struct
        identifier
        tuple
        ignored_any
        seq
        // map
    }
}

macro_rules! forward_parsable_to_deserialize_any {
    ($($ty:ident => $meth:ident,)*) => {
        $(
            fn $meth<V>(self, visitor: V) -> Result<V::Value> where V: de::Visitor<'de> {
                match self.0.parse::<$ty>() {
                    Ok(val) => val.into_deserializer().$meth(visitor),
                    Err(e) => Err(de::Error::custom(e))
                }
            }
        )*
    }
}

struct ParsableStringDeserializer<'a>(Cow<'a, str>);

impl<'de> de::Deserializer<'de> for ParsableStringDeserializer<'de> {
    type Error = Error;

    fn deserialize_any<V>(self, visitor: V) -> Result<V::Value>
    where
        V: de::Visitor<'de>,
    {
        self.0.into_deserializer().deserialize_any(visitor)
    }

    fn deserialize_enum<V>(
        self,
        _: &'static str,
        _: &'static [&'static str],
        visitor: V,
    ) -> Result<V::Value>
    where
        V: de::Visitor<'de>,
    {
        visitor.visit_enum(LevelDeserializer(Level::Flat(self.0)))
    }

    forward_to_deserialize_any! {
        map
        struct
        seq
        option
        char
        str
        string
        unit
        bytes
        byte_buf
        unit_struct
        newtype_struct
        tuple_struct
        identifier
        tuple
        ignored_any
    }

    forward_parsable_to_deserialize_any! {
        bool => deserialize_bool,
        u8 => deserialize_u8,
        u16 => deserialize_u16,
        u32 => deserialize_u32,
        u64 => deserialize_u64,
        i8 => deserialize_i8,
        i16 => deserialize_i16,
        i32 => deserialize_i32,
        i64 => deserialize_i64,
        f32 => deserialize_f32,
        f64 => deserialize_f64,
    }
}<|MERGE_RESOLUTION|>--- conflicted
+++ resolved
@@ -43,12 +43,8 @@
 use serde::de;
 use serde::de::IntoDeserializer;
 
-use crate::map::{Entry, IntoIter, Map};
+use crate::map::{Entry, Map};
 use std::borrow::Cow;
-<<<<<<< HEAD
-=======
-use std::collections::btree_map::{BTreeMap, Entry};
->>>>>>> c5cad30e
 
 /// To override the default serialization parameters, first construct a new
 /// Config.
@@ -200,7 +196,7 @@
 ///
 /// Supported top-level outputs are structs and maps.
 pub struct QsDeserializer<'a> {
-    map: BTreeMap<Cow<'a, str>, Level<'a>>,
+    map: Map<Cow<'a, str>, Level<'a>>,
     value: Option<Level<'a>>,
 
     /// Internal state to track if we have a preferred
