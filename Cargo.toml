--- conflicted
+++ resolved
@@ -18,14 +18,9 @@
 
 [dependencies]
 actix-web = { version = "3.3", optional = true }
-<<<<<<< HEAD
-data-encoding = "2.2.1"
-futures = { version = "0.3", optional = true }
-=======
 actix-web2 = { package = "actix-web", version = "2.0.0", optional = true }
 data-encoding = "2.3.1"
 futures = { version = "0.3.8", optional = true } 
->>>>>>> 3f77d51e
 percent-encoding = "2.1.0"
 serde = "1.0.118"
 thiserror = "1.0.22"
@@ -33,11 +28,7 @@
 [dev-dependencies]
 csv = "1.1.5"
 rand = "0.7.3"
-<<<<<<< HEAD
-serde_derive = "1.0.111"
-=======
 serde_derive = "1.0.118"
->>>>>>> 3f77d51e
 serde_urlencoded = "0.7.0"
 
 [features]
