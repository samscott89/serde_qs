--- conflicted
+++ resolved
@@ -13,20 +13,16 @@
 rust-version = "1.66"
 
 [dependencies]
+actix-web3 = { version = "3.3", optional = true, package = "actix-web", default-features = false }
 actix-web4 = { version = "4.0", optional = true, package = "actix-web", default-features = false }
-actix-web3 = { version = "3.3", optional = true, package = "actix-web", default-features = false }
+axum-framework = { package = "axum", version = "0.8", default-features = false, optional = true }
 futures = { version = "0.3", optional = true }
+indexmap = { version = "2.2", optional = true, features = ["serde"] }
 percent-encoding = "2.1"
 serde = { version = "1.0", features = ["derive"] }
 thiserror = "2.0"
 tracing = { version = "0.1", optional = true }
 warp-framework = { package = "warp", version = "0.3", default-features = false, optional = true }
-<<<<<<< HEAD
-axum-framework = { package = "axum", version = "0.7", default-features = false, optional = true }
-indexmap = { version = "2.2", optional = true, features = ["serde"] }
-=======
-axum-framework = { package = "axum", version = "0.8", default-features = false, optional = true }
->>>>>>> c5cad30e
 
 [dev-dependencies]
 chrono = { version = "0.4", features = ["serde"] }
@@ -51,4 +47,5 @@
 features = ["actix4", "warp", "axum"]
 
 [[example]]
-name = "csv_vectors"+name = "csv_vectors"
+test = true